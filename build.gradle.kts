--- conflicted
+++ resolved
@@ -61,10 +61,10 @@
   jvmTarget = "1.8"
 }
 
-<<<<<<< HEAD
 kotlin {
   explicitApi()
-=======
+}
+
 tasks.named<DokkaTask>("dokkaHtml") {
   outputDirectory.set(rootDir.resolve("docs/0.x"))
   dokkaSourceSets.configureEach {
@@ -73,7 +73,6 @@
       url.set(URL("https://square.github.io/retrofit/2.x/retrofit/"))
     }
   }
->>>>>>> 2e7e3166
 }
 
 spotless {
